<<<<<<< HEAD
# Kivy Reloader

<p align="center">
  <a href="https://www.youtube.com/watch?v=WLAI01e-8OQ">
    <img src="https://img.youtube.com/vi/WLAI01e-8OQ/hqdefault.jpg" alt="Kivy Reloader Showcase" style="max-width: 100%; width: 90%; height: auto;">
  </a>
</p>

Hot reload your Kivy app on multiple Android phones, emulators and computer at the same time, in real-time.

This tool allows you to instantly update your Kivy app on multiple devices simultaneously by pressing <kbd>Ctrl</kbd> + <kbd>S</kbd>, without having to restart / recompile every time you make a change, saving your precious development time and effort.

Check out the [Kivy School tutorial](https://kivyschool.com/kivy-reloader/) to learn how to use this tool, or follow the documentation below.

![kivy-reloader](https://github.com/user-attachments/assets/3f02a18b-b541-415c-80b2-5564893cf8ea)
![image](https://github.com/user-attachments/assets/4863801d-3822-4365-8c6b-7043e4563d70)

---

### I am too impatient to read the tutorial, I want to see it working RIGHT NOW!

Clone this project, open the folder on terminal and type:

1. `git clone https://github.com/kivy-school/kivy-reloader`
2. `cd kivy-reloader`
3. `poetry shell`
4. `poetry install`
5. Update the `kivy-reloader.toml` file with your phone IP and make sure `HOT_RELOAD_ON_PHONE` is set to `true`.
6. `adb install bin/kivy_super_reloader-0.1-armeabi-v7a_arm64-v8a-debug.apk`
7. `python main.py`

Keep calm and enjoy the Kivy Reloader! 😄

---

# Tutorial

## Prerequisites

You must have followed our [installation guide](https://kivyschool.com/kivy-installation/) and you must have the basic tools installed and know how to use them:

- Poetry
- Pyenv
- Git
- Scrcpy

  ### Install Scrcpy

  You must install `scrcpy` on your computer. It comes with [adb](https://developer.android.com/tools/adb), so you don't need to install it separately.

  - Install `scrcpy` on your operating system: [Linux](https://github.com/Genymobile/scrcpy/blob/master/doc/linux.md), [Windows](https://github.com/Genymobile/scrcpy/blob/master/doc/windows.md) or [macOS](https://github.com/Genymobile/scrcpy/blob/master/doc/macos.md). You will be able to control your device from your computer.

---

## How it works

Kivy Reloader is using `Kaki` under the hood, which uses `watchdog` to watch for file changes.
You configure on `kivy-reloader.toml` the folders / files you want to watch for changes.
When a change is detected on any of these files or folders, Kivy Reloader updates and reloads your app on all the devices you have configured (they need to be connected to the same network).

---

## How to setup

I recommend you to use `poetry` to install `kivy-reloader`.

#### 1. Start the Poetry Wizard

Start a poetry project with the following command and follow the wizard instructions.

```
poetry init
```

After the wizard is finished, the `pyproject.toml` file will be created in the project directory.

#### 2. Activate the virtual environment

Type `poetry shell` on the terminal and press enter.

```
poetry shell
```

#### 3. Install the dependencies

Install the dependencies by typing `poetry add kivy-reloader` on the terminal and press enter.

```
poetry add kivy-reloader
```

---

## Configure Kivy Reloader

After installing `kivy-reloader`, on the project folder, type on the terminal `kivy-reloader init`.

```
kivy-reloader init
```

This is going to create two files on your project folder: `kivy-reloader.toml` and `buildozer.spec`.
The first time you run `kivy-reloader init`, you will see on the terminal:

![image](https://github.com/user-attachments/assets/b88091bf-4979-44e9-b8b3-a29a7fbc110d)

This is the `kivy-reloader.toml` file that has been created on your project folder.

![image](https://github.com/user-attachments/assets/0c686c32-7aa8-4123-812b-8ea5d2e6f0cb)

#### Configure the `kivy-reloader.toml` file:

Every line has an explanation above. The most important constants on this file are:

1. **PHONE_IPS**: Put the IP of your phone here.
   You can find the IP of your Android phone on: **Settings > About phone > Status > IP Address**.
   ![image](https://github.com/kivy-school/kivy-reloader/assets/23220309/afd354fc-1894-4d99-b09d-8ef11ab4d763)
2. **HOT_RELOAD_ON_PHONE**: Set it to `true` to hot heload on your phone when you press `Ctrl+S`
3. **FULL_RELOAD_FILES**: This is a list of file names that will trigger a live reload (your Kivy app will restart) when they change.
4. **WATCHED_FOLDERS_RECURSIVELY**: This is a list of folder names, for example `["screens", "components"]`. If _any_ file inside these folders change, your Kivy app will hot reload.

The `kivy-reloader init` also creates a file called `buildozer.spec` on your project folder. It has the minimal `buildozer.spec` that you can use to make your app work with Kivy Reloader.

---

## How to use

Instead of importing from `kivy.app`, import from `kivy_reloader.app`.
Start the app within an async event loop using `trio`.

On this tutorial we are going to show 3 possible different structures of your beautiful app.

### Beautiful App structure 0 (beginner example):

If you are a super beginner in Kivy and just want to have a single file with a Kivy app.

```
├── main.py
```

Create a file `main.py` and paste this code:

```python
import trio
from kivy.lang import Builder

from kivy_reloader.app import App

kv = """
Button:
    text: "Hello World"
"""


class MainApp(App):
    def build(self):
        return Builder.load_string(kv)


app = MainApp()
trio.run(app.async_run, "trio")
```

### Beautiful App structure 1 (intermediate example):

- Create a file called `main.py`, a file called `app.py` and a folder called `screens`.

- Inside the `screens` folder, create two files: `main_screen.kv` and `main_screen.py`.

```
.
├── main.py
├── app.py
└── screens
    ├── main_screen.kv
    └── main_screen.py
```

`main.py`

```python
import trio

from app import MainApp

app = MainApp()
trio.run(app.async_run, "trio")
```

`app.py`

```python
from kivy_reloader.app import App
from screens.main_screen import MainScreen

class MainApp(App):
    def build(self):
        return MainScreen()
```

`screens/main_screen.kv`

```yaml
<MainScreen>:
    BoxLayout:
        orientation: "vertical"
        Button:
            text: "Welcome to Kivy Reloader!"
```

`screens/main_screen.py`

```python
import os

from kivy.uix.screenmanager import Screen

from kivy_reloader.utils import load_kv_path

main_screen_kv = os.path.join("screens", "main_screen.kv")
load_kv_path(main_screen_kv)


class MainScreen(Screen):
    pass
```

### Beautiful App structure 2 (advanced example):

This is the recommended way of structuring your app.

- Create a file called `main.py` and a folder called `beautifulapp`.
- Inside the `beautifulapp` folder, create a file called `__init__.py`.
- Inside the `beautifulapp` folder, create a folder called `screens`.
- Inside the `screens` folder, create two files: `main_screen.kv` and `main_screen.py`.

```
.
├── beautifulapp
│   ├── __init__.py
│   └── screens
│       ├── main_screen.kv
│       └── main_screen.py
├── main.py
```

`main.py`:

```python
import trio

from beautifulapp import MainApp

app = MainApp()
trio.run(app.async_run, "trio")
```

`beautifulapp/__init__.py`:

```python
from beautifulapp.screens.main_screen import MainScreen
from kivy_reloader.app import App


class MainApp(App):
    def build(self):
        return MainScreen()
```

`beautifulapp/screens/main_screen.kv`

```yaml
<MainScreen>:
    BoxLayout:
        orientation: "vertical"
        Button:
            text: "Welcome to Kivy Reloader!"
```

`beautifulapp/screens/main_screen.py`

```python
import os

from kivy.uix.screenmanager import Screen

from kivy_reloader.utils import load_kv_path

main_screen_kv = os.path.join("beautifulapp", "screens", "main_screen.kv")
load_kv_path(main_screen_kv)


class MainScreen(Screen):
    pass
```

---

## Run your app

Type `python main.py` on the terminal and your app will start. You can see the logs on the terminal.
When you change any file (from the watched folders you specified on the `kivy-reloader.toml` file), your app will reload.

---

## How to compile and hot reload on Android:

1. Connect your phone to the computer using a USB cable.
2. [Enable developer options](https://developer.android.com/studio/debug/dev-options#enable) and [enable USB debugging](https://developer.android.com/studio/debug/dev-options#debugging) on your phone.
3. On the terminal, type `kivy-reloader run`:

```
kivy-reloader run
```

![kivy-reloader cli](https://github.com/user-attachments/assets/20d8de57-cef3-4f6a-a31e-081b878144d5)

This is a CLI application that will:

- 1. Compile your app (generate `.apk` file) and deploy it on your phone.
- 2. Start `scrcpy` to mirror your phone screen on your computer and show the logs from your app on the terminal using logcat.
- 3. Create a `.aab` file that will be used to deploy your app on Google Play Store.
- 4. Restart the adb server for you if needed.

You can easily control the CLI application using <kbd>↑</kbd> or <kbd>↓</kbd> arrows, and press <kbd>ENTER ↵</kbd> or <kbd>→</kbd> to select the option you want.

4. Choose the first option and Buildozer will compile the app (create a .apk file) and deploy it on your phone. Once the app is on your phone, run `python main.py` and the hot reload will be already working.

Just press <kbd>Ctrl</kbd> + <kbd>S</kbd> in any file inside `screens` folder or `main.py` and your app will be updated on computer and phone at the same time. (assuming you have configured the `kivy-reloader.toml` file correctly).

## Contribution

If you have any idea or suggestion, please open an issue or a pull request.

## Do you need help?

If you need help with Kivy Reloader, you can ask on [Kivy Discord](https://chat.kivy.org/) support channels. We'll be happy to help you.
=======
# Kivy Reloader

> _Hot reload your Kivy app on multiple Android phones, emulators and computer at the same time, in real‑time._

<p align="center">
  <img src="https://kivyschool.com/kivy-reloader/assets/kivy-reloader.gif" alt="Kivy Reloader Demo" width="720" />
</p>

This tool allows you to instantly update your Kivy app on multiple devices simultaneously by pressing <kbd>Ctrl</kbd> + <kbd>S</kbd>, without having to restart / recompile every time you make a change, saving your precious development time and effort.
It uses **[Kaki]** (file watching via `watchdog`) under the hood and a small **Trio** server on-device to receive file updates.

Check out the [📚 Kivy School tutorial](https://kivyschool.com/kivy-reloader/) to learn how to use this tool, or follow the documentation below.

- 📚 Full docs: **[https://kivyschool.com/kivy-reloader/](https://kivyschool.com/kivy-reloader/)**
- Install: [https://kivyschool.com/kivy-reloader/installation/](https://kivyschool.com/kivy-reloader/installation/)
- How to use: [https://kivyschool.com/kivy-reloader/how-to-use/](https://kivyschool.com/kivy-reloader/how-to-use/)

---

## Quickstart

### 1) Install the toolchain + helpers

Pick your OS and run the one‑liners below. These scripts set up the Android toolchain, `uv`, Buildozer deps, scrcpy, bundletool, etc.

#### Linux

```bash
curl -LsSf https://kivyschool.com/kivy-android-ubuntu.sh | bash
```

#### macOS

> After installing Homebrew, **close & reopen** the terminal so `brew` is in PATH.

```bash
# Install Homebrew (if needed)
/bin/bash -c "$(curl -fsSL https://raw.githubusercontent.com/Homebrew/install/HEAD/install.sh)"

# System deps + OpenJDK 17 and symlink so macOS tools can find it
brew install android-platform-tools openjdk@17 autoconf automake libtool pkg-config cmake openssl
sudo ln -sfn /opt/homebrew/opt/openjdk@17/libexec/openjdk.jdk \
  /Library/Java/JavaVirtualMachines/openjdk-17.jdk

# Kivy Reloader setup
curl -LsSf https://kivyschool.com/kivy-android-macos.sh | sh
```

#### Windows

Run **PowerShell as Administrator**:

```powershell
# Base setup (scrcpy + adb init)
powershell -ExecutionPolicy ByPass -c "irm https://kivyschool.com/kivy-android-windows.ps1 | iex"

# Install WSL2 + Ubuntu 24.04
wsl --install -d Ubuntu-24.04
```

Then, inside the new **Ubuntu** terminal:

```bash
curl -LsSf https://kivyschool.com/kivy-android-wsl2.sh | bash
```

---

### 2) Create a tiny demo project (pick one)

#### Beginner (single file)

```bash
mkdir kivyschool-hello
cd kivyschool-hello
uv init
uv add kivy-reloader
```

Project tree:

```
kivyschool-hello
├── main.py
├── pyproject.toml
├── README.md
└── uv.lock
```

`main.py`

```python
import trio
from kivy.lang import Builder
from kivy_reloader.app import App

kv = """
Button:
    text: "Hello World"
"""

class MainApp(App):
    def build(self):
        return Builder.load_string(kv)

app = MainApp()
trio.run(app.async_run, "trio")
```

#### Advanced (recommended package structure)

```bash
mkdir -p kivyschool-hello/hello_world/screens
cd kivyschool-hello
uv init
uv add kivy-reloader
```

Project tree:

```
kivyschool-hello
├── hello_world
│   ├── app.py
│   └── screens
│       ├── main_screen.py
│       └── main_screen.kv
├── main.py
├── pyproject.toml
├── README.md
└── uv.lock
```

`main.py`

```python
import trio
from hello_world import HelloWorldApp

app = HelloWorldApp()
trio.run(app.async_run, "trio")
```

`hello_world/app.py`

```python
from kivy_reloader.app import App
from hello_world.screens.main_screen import MainScreen

class HelloWorldApp(App):
    def build(self):
        return MainScreen()
```

`hello_world/screens/main_screen.kv`

```yaml
<MainScreen>:
  BoxLayout:
    orientation: "vertical"
    Button:
      text: "Welcome to Kivy Reloader!"
```

`hello_world/screens/main_screen.py`

```python
from kivy.uix.screenmanager import Screen
from kivy_reloader.lang import Builder

Builder.load_file(__file__)

class MainScreen(Screen):
    pass
```

---

### 3) Initialize Kivy Reloader in your project

```bash
uv run kivy-reloader init
```

This creates **`kivy-reloader.toml`** (config) and a minimal **`buildozer.spec`**.

<p align="center">
  <img src="https://kivyschool.com/kivy-reloader/assets/kivy-reloader-init.png" alt="kivy-reloader init" width="720" />
</p>

**Minimal config example:**

```toml
[kivy_reloader]
HOT_RELOAD_ON_PHONE = true
FULL_RELOAD_FILES = ["main.py"]
WATCHED_FOLDERS_RECURSIVELY = ["."]
STREAM_USING = "USB"  # or "WIFI" (requires initial cable setup)
```

---

## Usage

### Step 1 — Run on your computer

```bash
uv run main.py
```

This starts your app and the reloader background watcher.

### Step 2 — Deploy to Android

```bash
uv run kivy-reloader run
```

<p align="center">
  <img src="https://kivyschool.com/kivy-reloader/assets/kivy-reloader-run.png" alt="kivy-reloader run" width="720" />
</p>

Select the first option to build + install the APK via Buildozer. Once running on your phone, hot reload is already active.

### Step 3 — Develop with hot reload ♻️

When you save a watched file:

- If it matches **`FULL_RELOAD_FILES`** → the app **restarts** on computer and device(s).
- If it's inside **`WATCHED_FOLDERS_RECURSIVELY`**, **`WATCHED_FOLDERS`** or named in **`WATCHED_FILES`** → the app **hot reloads**.
- With **`HOT_RELOAD_ON_PHONE = false`** only your desktop app reloads/restarts.

---

## How it works (high level)

- Watches files using **watchdog** (via **Kaki**).
- On change, syncs files and signals your app(s) to reload.
- An on‑device Trio server receives files during development for instant updates.

---

## Contribution

Have ideas or found a bug? Please open an **[issue](https://github.com/kivy-school/kivy-reloader/issues)** or a **[pull request](https://github.com/kivy-school/kivy-reloader/pulls)**.

## Need help?

Come say hi in the **[Kivy Discord](https://chat.kivy.org/)** support channels — we're happy to help!

<!-- link notes -->

[Kaki]: https://github.com/tito/kaki
>>>>>>> e9bdabf9
<|MERGE_RESOLUTION|>--- conflicted
+++ resolved
@@ -1,594 +1,253 @@
-<<<<<<< HEAD
-# Kivy Reloader
-
-<p align="center">
-  <a href="https://www.youtube.com/watch?v=WLAI01e-8OQ">
-    <img src="https://img.youtube.com/vi/WLAI01e-8OQ/hqdefault.jpg" alt="Kivy Reloader Showcase" style="max-width: 100%; width: 90%; height: auto;">
-  </a>
-</p>
-
-Hot reload your Kivy app on multiple Android phones, emulators and computer at the same time, in real-time.
-
-This tool allows you to instantly update your Kivy app on multiple devices simultaneously by pressing <kbd>Ctrl</kbd> + <kbd>S</kbd>, without having to restart / recompile every time you make a change, saving your precious development time and effort.
-
-Check out the [Kivy School tutorial](https://kivyschool.com/kivy-reloader/) to learn how to use this tool, or follow the documentation below.
-
-![kivy-reloader](https://github.com/user-attachments/assets/3f02a18b-b541-415c-80b2-5564893cf8ea)
-![image](https://github.com/user-attachments/assets/4863801d-3822-4365-8c6b-7043e4563d70)
-
----
-
-### I am too impatient to read the tutorial, I want to see it working RIGHT NOW!
-
-Clone this project, open the folder on terminal and type:
-
-1. `git clone https://github.com/kivy-school/kivy-reloader`
-2. `cd kivy-reloader`
-3. `poetry shell`
-4. `poetry install`
-5. Update the `kivy-reloader.toml` file with your phone IP and make sure `HOT_RELOAD_ON_PHONE` is set to `true`.
-6. `adb install bin/kivy_super_reloader-0.1-armeabi-v7a_arm64-v8a-debug.apk`
-7. `python main.py`
-
-Keep calm and enjoy the Kivy Reloader! 😄
-
----
-
-# Tutorial
-
-## Prerequisites
-
-You must have followed our [installation guide](https://kivyschool.com/kivy-installation/) and you must have the basic tools installed and know how to use them:
-
-- Poetry
-- Pyenv
-- Git
-- Scrcpy
-
-  ### Install Scrcpy
-
-  You must install `scrcpy` on your computer. It comes with [adb](https://developer.android.com/tools/adb), so you don't need to install it separately.
-
-  - Install `scrcpy` on your operating system: [Linux](https://github.com/Genymobile/scrcpy/blob/master/doc/linux.md), [Windows](https://github.com/Genymobile/scrcpy/blob/master/doc/windows.md) or [macOS](https://github.com/Genymobile/scrcpy/blob/master/doc/macos.md). You will be able to control your device from your computer.
-
----
-
-## How it works
-
-Kivy Reloader is using `Kaki` under the hood, which uses `watchdog` to watch for file changes.
-You configure on `kivy-reloader.toml` the folders / files you want to watch for changes.
-When a change is detected on any of these files or folders, Kivy Reloader updates and reloads your app on all the devices you have configured (they need to be connected to the same network).
-
----
-
-## How to setup
-
-I recommend you to use `poetry` to install `kivy-reloader`.
-
-#### 1. Start the Poetry Wizard
-
-Start a poetry project with the following command and follow the wizard instructions.
-
-```
-poetry init
-```
-
-After the wizard is finished, the `pyproject.toml` file will be created in the project directory.
-
-#### 2. Activate the virtual environment
-
-Type `poetry shell` on the terminal and press enter.
-
-```
-poetry shell
-```
-
-#### 3. Install the dependencies
-
-Install the dependencies by typing `poetry add kivy-reloader` on the terminal and press enter.
-
-```
-poetry add kivy-reloader
-```
-
----
-
-## Configure Kivy Reloader
-
-After installing `kivy-reloader`, on the project folder, type on the terminal `kivy-reloader init`.
-
-```
-kivy-reloader init
-```
-
-This is going to create two files on your project folder: `kivy-reloader.toml` and `buildozer.spec`.
-The first time you run `kivy-reloader init`, you will see on the terminal:
-
-![image](https://github.com/user-attachments/assets/b88091bf-4979-44e9-b8b3-a29a7fbc110d)
-
-This is the `kivy-reloader.toml` file that has been created on your project folder.
-
-![image](https://github.com/user-attachments/assets/0c686c32-7aa8-4123-812b-8ea5d2e6f0cb)
-
-#### Configure the `kivy-reloader.toml` file:
-
-Every line has an explanation above. The most important constants on this file are:
-
-1. **PHONE_IPS**: Put the IP of your phone here.
-   You can find the IP of your Android phone on: **Settings > About phone > Status > IP Address**.
-   ![image](https://github.com/kivy-school/kivy-reloader/assets/23220309/afd354fc-1894-4d99-b09d-8ef11ab4d763)
-2. **HOT_RELOAD_ON_PHONE**: Set it to `true` to hot heload on your phone when you press `Ctrl+S`
-3. **FULL_RELOAD_FILES**: This is a list of file names that will trigger a live reload (your Kivy app will restart) when they change.
-4. **WATCHED_FOLDERS_RECURSIVELY**: This is a list of folder names, for example `["screens", "components"]`. If _any_ file inside these folders change, your Kivy app will hot reload.
-
-The `kivy-reloader init` also creates a file called `buildozer.spec` on your project folder. It has the minimal `buildozer.spec` that you can use to make your app work with Kivy Reloader.
-
----
-
-## How to use
-
-Instead of importing from `kivy.app`, import from `kivy_reloader.app`.
-Start the app within an async event loop using `trio`.
-
-On this tutorial we are going to show 3 possible different structures of your beautiful app.
-
-### Beautiful App structure 0 (beginner example):
-
-If you are a super beginner in Kivy and just want to have a single file with a Kivy app.
-
-```
-├── main.py
-```
-
-Create a file `main.py` and paste this code:
-
-```python
-import trio
-from kivy.lang import Builder
-
-from kivy_reloader.app import App
-
-kv = """
-Button:
-    text: "Hello World"
-"""
-
-
-class MainApp(App):
-    def build(self):
-        return Builder.load_string(kv)
-
-
-app = MainApp()
-trio.run(app.async_run, "trio")
-```
-
-### Beautiful App structure 1 (intermediate example):
-
-- Create a file called `main.py`, a file called `app.py` and a folder called `screens`.
-
-- Inside the `screens` folder, create two files: `main_screen.kv` and `main_screen.py`.
-
-```
-.
-├── main.py
-├── app.py
-└── screens
-    ├── main_screen.kv
-    └── main_screen.py
-```
-
-`main.py`
-
-```python
-import trio
-
-from app import MainApp
-
-app = MainApp()
-trio.run(app.async_run, "trio")
-```
-
-`app.py`
-
-```python
-from kivy_reloader.app import App
-from screens.main_screen import MainScreen
-
-class MainApp(App):
-    def build(self):
-        return MainScreen()
-```
-
-`screens/main_screen.kv`
-
-```yaml
-<MainScreen>:
-    BoxLayout:
-        orientation: "vertical"
-        Button:
-            text: "Welcome to Kivy Reloader!"
-```
-
-`screens/main_screen.py`
-
-```python
-import os
-
-from kivy.uix.screenmanager import Screen
-
-from kivy_reloader.utils import load_kv_path
-
-main_screen_kv = os.path.join("screens", "main_screen.kv")
-load_kv_path(main_screen_kv)
-
-
-class MainScreen(Screen):
-    pass
-```
-
-### Beautiful App structure 2 (advanced example):
-
-This is the recommended way of structuring your app.
-
-- Create a file called `main.py` and a folder called `beautifulapp`.
-- Inside the `beautifulapp` folder, create a file called `__init__.py`.
-- Inside the `beautifulapp` folder, create a folder called `screens`.
-- Inside the `screens` folder, create two files: `main_screen.kv` and `main_screen.py`.
-
-```
-.
-├── beautifulapp
-│   ├── __init__.py
-│   └── screens
-│       ├── main_screen.kv
-│       └── main_screen.py
-├── main.py
-```
-
-`main.py`:
-
-```python
-import trio
-
-from beautifulapp import MainApp
-
-app = MainApp()
-trio.run(app.async_run, "trio")
-```
-
-`beautifulapp/__init__.py`:
-
-```python
-from beautifulapp.screens.main_screen import MainScreen
-from kivy_reloader.app import App
-
-
-class MainApp(App):
-    def build(self):
-        return MainScreen()
-```
-
-`beautifulapp/screens/main_screen.kv`
-
-```yaml
-<MainScreen>:
-    BoxLayout:
-        orientation: "vertical"
-        Button:
-            text: "Welcome to Kivy Reloader!"
-```
-
-`beautifulapp/screens/main_screen.py`
-
-```python
-import os
-
-from kivy.uix.screenmanager import Screen
-
-from kivy_reloader.utils import load_kv_path
-
-main_screen_kv = os.path.join("beautifulapp", "screens", "main_screen.kv")
-load_kv_path(main_screen_kv)
-
-
-class MainScreen(Screen):
-    pass
-```
-
----
-
-## Run your app
-
-Type `python main.py` on the terminal and your app will start. You can see the logs on the terminal.
-When you change any file (from the watched folders you specified on the `kivy-reloader.toml` file), your app will reload.
-
----
-
-## How to compile and hot reload on Android:
-
-1. Connect your phone to the computer using a USB cable.
-2. [Enable developer options](https://developer.android.com/studio/debug/dev-options#enable) and [enable USB debugging](https://developer.android.com/studio/debug/dev-options#debugging) on your phone.
-3. On the terminal, type `kivy-reloader run`:
-
-```
-kivy-reloader run
-```
-
-![kivy-reloader cli](https://github.com/user-attachments/assets/20d8de57-cef3-4f6a-a31e-081b878144d5)
-
-This is a CLI application that will:
-
-- 1. Compile your app (generate `.apk` file) and deploy it on your phone.
-- 2. Start `scrcpy` to mirror your phone screen on your computer and show the logs from your app on the terminal using logcat.
-- 3. Create a `.aab` file that will be used to deploy your app on Google Play Store.
-- 4. Restart the adb server for you if needed.
-
-You can easily control the CLI application using <kbd>↑</kbd> or <kbd>↓</kbd> arrows, and press <kbd>ENTER ↵</kbd> or <kbd>→</kbd> to select the option you want.
-
-4. Choose the first option and Buildozer will compile the app (create a .apk file) and deploy it on your phone. Once the app is on your phone, run `python main.py` and the hot reload will be already working.
-
-Just press <kbd>Ctrl</kbd> + <kbd>S</kbd> in any file inside `screens` folder or `main.py` and your app will be updated on computer and phone at the same time. (assuming you have configured the `kivy-reloader.toml` file correctly).
-
-## Contribution
-
-If you have any idea or suggestion, please open an issue or a pull request.
-
-## Do you need help?
-
-If you need help with Kivy Reloader, you can ask on [Kivy Discord](https://chat.kivy.org/) support channels. We'll be happy to help you.
-=======
-# Kivy Reloader
-
-> _Hot reload your Kivy app on multiple Android phones, emulators and computer at the same time, in real‑time._
-
-<p align="center">
-  <img src="https://kivyschool.com/kivy-reloader/assets/kivy-reloader.gif" alt="Kivy Reloader Demo" width="720" />
-</p>
-
-This tool allows you to instantly update your Kivy app on multiple devices simultaneously by pressing <kbd>Ctrl</kbd> + <kbd>S</kbd>, without having to restart / recompile every time you make a change, saving your precious development time and effort.
-It uses **[Kaki]** (file watching via `watchdog`) under the hood and a small **Trio** server on-device to receive file updates.
-
-Check out the [📚 Kivy School tutorial](https://kivyschool.com/kivy-reloader/) to learn how to use this tool, or follow the documentation below.
-
-- 📚 Full docs: **[https://kivyschool.com/kivy-reloader/](https://kivyschool.com/kivy-reloader/)**
-- Install: [https://kivyschool.com/kivy-reloader/installation/](https://kivyschool.com/kivy-reloader/installation/)
-- How to use: [https://kivyschool.com/kivy-reloader/how-to-use/](https://kivyschool.com/kivy-reloader/how-to-use/)
-
----
-
-## Quickstart
-
-### 1) Install the toolchain + helpers
-
-Pick your OS and run the one‑liners below. These scripts set up the Android toolchain, `uv`, Buildozer deps, scrcpy, bundletool, etc.
-
-#### Linux
-
-```bash
-curl -LsSf https://kivyschool.com/kivy-android-ubuntu.sh | bash
-```
-
-#### macOS
-
-> After installing Homebrew, **close & reopen** the terminal so `brew` is in PATH.
-
-```bash
-# Install Homebrew (if needed)
-/bin/bash -c "$(curl -fsSL https://raw.githubusercontent.com/Homebrew/install/HEAD/install.sh)"
-
-# System deps + OpenJDK 17 and symlink so macOS tools can find it
-brew install android-platform-tools openjdk@17 autoconf automake libtool pkg-config cmake openssl
-sudo ln -sfn /opt/homebrew/opt/openjdk@17/libexec/openjdk.jdk \
-  /Library/Java/JavaVirtualMachines/openjdk-17.jdk
-
-# Kivy Reloader setup
-curl -LsSf https://kivyschool.com/kivy-android-macos.sh | sh
-```
-
-#### Windows
-
-Run **PowerShell as Administrator**:
-
-```powershell
-# Base setup (scrcpy + adb init)
-powershell -ExecutionPolicy ByPass -c "irm https://kivyschool.com/kivy-android-windows.ps1 | iex"
-
-# Install WSL2 + Ubuntu 24.04
-wsl --install -d Ubuntu-24.04
-```
-
-Then, inside the new **Ubuntu** terminal:
-
-```bash
-curl -LsSf https://kivyschool.com/kivy-android-wsl2.sh | bash
-```
-
----
-
-### 2) Create a tiny demo project (pick one)
-
-#### Beginner (single file)
-
-```bash
-mkdir kivyschool-hello
-cd kivyschool-hello
-uv init
-uv add kivy-reloader
-```
-
-Project tree:
-
-```
-kivyschool-hello
-├── main.py
-├── pyproject.toml
-├── README.md
-└── uv.lock
-```
-
-`main.py`
-
-```python
-import trio
-from kivy.lang import Builder
-from kivy_reloader.app import App
-
-kv = """
-Button:
-    text: "Hello World"
-"""
-
-class MainApp(App):
-    def build(self):
-        return Builder.load_string(kv)
-
-app = MainApp()
-trio.run(app.async_run, "trio")
-```
-
-#### Advanced (recommended package structure)
-
-```bash
-mkdir -p kivyschool-hello/hello_world/screens
-cd kivyschool-hello
-uv init
-uv add kivy-reloader
-```
-
-Project tree:
-
-```
-kivyschool-hello
-├── hello_world
-│   ├── app.py
-│   └── screens
-│       ├── main_screen.py
-│       └── main_screen.kv
-├── main.py
-├── pyproject.toml
-├── README.md
-└── uv.lock
-```
-
-`main.py`
-
-```python
-import trio
-from hello_world import HelloWorldApp
-
-app = HelloWorldApp()
-trio.run(app.async_run, "trio")
-```
-
-`hello_world/app.py`
-
-```python
-from kivy_reloader.app import App
-from hello_world.screens.main_screen import MainScreen
-
-class HelloWorldApp(App):
-    def build(self):
-        return MainScreen()
-```
-
-`hello_world/screens/main_screen.kv`
-
-```yaml
-<MainScreen>:
-  BoxLayout:
-    orientation: "vertical"
-    Button:
-      text: "Welcome to Kivy Reloader!"
-```
-
-`hello_world/screens/main_screen.py`
-
-```python
-from kivy.uix.screenmanager import Screen
-from kivy_reloader.lang import Builder
-
-Builder.load_file(__file__)
-
-class MainScreen(Screen):
-    pass
-```
-
----
-
-### 3) Initialize Kivy Reloader in your project
-
-```bash
-uv run kivy-reloader init
-```
-
-This creates **`kivy-reloader.toml`** (config) and a minimal **`buildozer.spec`**.
-
-<p align="center">
-  <img src="https://kivyschool.com/kivy-reloader/assets/kivy-reloader-init.png" alt="kivy-reloader init" width="720" />
-</p>
-
-**Minimal config example:**
-
-```toml
-[kivy_reloader]
-HOT_RELOAD_ON_PHONE = true
-FULL_RELOAD_FILES = ["main.py"]
-WATCHED_FOLDERS_RECURSIVELY = ["."]
-STREAM_USING = "USB"  # or "WIFI" (requires initial cable setup)
-```
-
----
-
-## Usage
-
-### Step 1 — Run on your computer
-
-```bash
-uv run main.py
-```
-
-This starts your app and the reloader background watcher.
-
-### Step 2 — Deploy to Android
-
-```bash
-uv run kivy-reloader run
-```
-
-<p align="center">
-  <img src="https://kivyschool.com/kivy-reloader/assets/kivy-reloader-run.png" alt="kivy-reloader run" width="720" />
-</p>
-
-Select the first option to build + install the APK via Buildozer. Once running on your phone, hot reload is already active.
-
-### Step 3 — Develop with hot reload ♻️
-
-When you save a watched file:
-
-- If it matches **`FULL_RELOAD_FILES`** → the app **restarts** on computer and device(s).
-- If it's inside **`WATCHED_FOLDERS_RECURSIVELY`**, **`WATCHED_FOLDERS`** or named in **`WATCHED_FILES`** → the app **hot reloads**.
-- With **`HOT_RELOAD_ON_PHONE = false`** only your desktop app reloads/restarts.
-
----
-
-## How it works (high level)
-
-- Watches files using **watchdog** (via **Kaki**).
-- On change, syncs files and signals your app(s) to reload.
-- An on‑device Trio server receives files during development for instant updates.
-
----
-
-## Contribution
-
-Have ideas or found a bug? Please open an **[issue](https://github.com/kivy-school/kivy-reloader/issues)** or a **[pull request](https://github.com/kivy-school/kivy-reloader/pulls)**.
-
-## Need help?
-
-Come say hi in the **[Kivy Discord](https://chat.kivy.org/)** support channels — we're happy to help!
-
-<!-- link notes -->
-
-[Kaki]: https://github.com/tito/kaki
->>>>>>> e9bdabf9
+# Kivy Reloader
+
+> _Hot reload your Kivy app on multiple Android phones, emulators and computer at the same time, in real‑time._
+
+<p align="center">
+  <img src="https://kivyschool.com/kivy-reloader/assets/kivy-reloader.gif" alt="Kivy Reloader Demo" width="720" />
+</p>
+
+This tool allows you to instantly update your Kivy app on multiple devices simultaneously by pressing <kbd>Ctrl</kbd> + <kbd>S</kbd>, without having to restart / recompile every time you make a change, saving your precious development time and effort.
+It uses **[Kaki]** (file watching via `watchdog`) under the hood and a small **Trio** server on-device to receive file updates.
+
+Check out the [📚 Kivy School tutorial](https://kivyschool.com/kivy-reloader/) to learn how to use this tool, or follow the documentation below.
+
+- 📚 Full docs: **[https://kivyschool.com/kivy-reloader/](https://kivyschool.com/kivy-reloader/)**
+- Install: [https://kivyschool.com/kivy-reloader/installation/](https://kivyschool.com/kivy-reloader/installation/)
+- How to use: [https://kivyschool.com/kivy-reloader/how-to-use/](https://kivyschool.com/kivy-reloader/how-to-use/)
+
+---
+
+## Quickstart
+
+### 1) Install the toolchain + helpers
+
+Pick your OS and run the one‑liners below. These scripts set up the Android toolchain, `uv`, Buildozer deps, scrcpy, bundletool, etc.
+
+#### Linux
+
+```bash
+curl -LsSf https://kivyschool.com/kivy-android-ubuntu.sh | bash
+```
+
+#### macOS
+
+> After installing Homebrew, **close & reopen** the terminal so `brew` is in PATH.
+
+```bash
+# Install Homebrew (if needed)
+/bin/bash -c "$(curl -fsSL https://raw.githubusercontent.com/Homebrew/install/HEAD/install.sh)"
+
+# System deps + OpenJDK 17 and symlink so macOS tools can find it
+brew install android-platform-tools openjdk@17 autoconf automake libtool pkg-config cmake openssl
+sudo ln -sfn /opt/homebrew/opt/openjdk@17/libexec/openjdk.jdk \
+  /Library/Java/JavaVirtualMachines/openjdk-17.jdk
+
+# Kivy Reloader setup
+curl -LsSf https://kivyschool.com/kivy-android-macos.sh | sh
+```
+
+#### Windows
+
+Run **PowerShell as Administrator**:
+
+```powershell
+# Base setup (scrcpy + adb init)
+powershell -ExecutionPolicy ByPass -c "irm https://kivyschool.com/kivy-android-windows.ps1 | iex"
+
+# Install WSL2 + Ubuntu 24.04
+wsl --install -d Ubuntu-24.04
+```
+
+Then, inside the new **Ubuntu** terminal:
+
+```bash
+curl -LsSf https://kivyschool.com/kivy-android-wsl2.sh | bash
+```
+
+---
+
+### 2) Create a tiny demo project (pick one)
+
+#### Beginner (single file)
+
+```bash
+mkdir kivyschool-hello
+cd kivyschool-hello
+uv init
+uv add kivy-reloader
+```
+
+Project tree:
+
+```
+kivyschool-hello
+├── main.py
+├── pyproject.toml
+├── README.md
+└── uv.lock
+```
+
+`main.py`
+
+```python
+import trio
+from kivy.lang import Builder
+from kivy_reloader.app import App
+
+kv = """
+Button:
+    text: "Hello World"
+"""
+
+class MainApp(App):
+    def build(self):
+        return Builder.load_string(kv)
+
+app = MainApp()
+trio.run(app.async_run, "trio")
+```
+
+#### Advanced (recommended package structure)
+
+```bash
+mkdir -p kivyschool-hello/hello_world/screens
+cd kivyschool-hello
+uv init
+uv add kivy-reloader
+```
+
+Project tree:
+
+```
+kivyschool-hello
+├── hello_world
+│   ├── app.py
+│   └── screens
+│       ├── main_screen.py
+│       └── main_screen.kv
+├── main.py
+├── pyproject.toml
+├── README.md
+└── uv.lock
+```
+
+`main.py`
+
+```python
+import trio
+from hello_world import HelloWorldApp
+
+app = HelloWorldApp()
+trio.run(app.async_run, "trio")
+```
+
+`hello_world/app.py`
+
+```python
+from kivy_reloader.app import App
+from hello_world.screens.main_screen import MainScreen
+
+class HelloWorldApp(App):
+    def build(self):
+        return MainScreen()
+```
+
+`hello_world/screens/main_screen.kv`
+
+```yaml
+<MainScreen>:
+  BoxLayout:
+    orientation: "vertical"
+    Button:
+      text: "Welcome to Kivy Reloader!"
+```
+
+`hello_world/screens/main_screen.py`
+
+```python
+from kivy.uix.screenmanager import Screen
+from kivy_reloader.lang import Builder
+
+Builder.load_file(__file__)
+
+class MainScreen(Screen):
+    pass
+```
+
+---
+
+### 3) Initialize Kivy Reloader in your project
+
+```bash
+uv run kivy-reloader init
+```
+
+This creates **`kivy-reloader.toml`** (config) and a minimal **`buildozer.spec`**.
+
+<p align="center">
+  <img src="https://kivyschool.com/kivy-reloader/assets/kivy-reloader-init.png" alt="kivy-reloader init" width="720" />
+</p>
+
+**Minimal config example:**
+
+```toml
+[kivy_reloader]
+HOT_RELOAD_ON_PHONE = true
+FULL_RELOAD_FILES = ["main.py"]
+WATCHED_FOLDERS_RECURSIVELY = ["."]
+STREAM_USING = "USB"  # or "WIFI" (requires initial cable setup)
+```
+
+---
+
+## Usage
+
+### Step 1 — Run on your computer
+
+```bash
+uv run main.py
+```
+
+This starts your app and the reloader background watcher.
+
+### Step 2 — Deploy to Android
+
+```bash
+uv run kivy-reloader run
+```
+
+<p align="center">
+  <img src="https://kivyschool.com/kivy-reloader/assets/kivy-reloader-run.png" alt="kivy-reloader run" width="720" />
+</p>
+
+Select the first option to build + install the APK via Buildozer. Once running on your phone, hot reload is already active.
+
+### Step 3 — Develop with hot reload ♻️
+
+When you save a watched file:
+
+- If it matches **`FULL_RELOAD_FILES`** → the app **restarts** on computer and device(s).
+- If it's inside **`WATCHED_FOLDERS_RECURSIVELY`**, **`WATCHED_FOLDERS`** or named in **`WATCHED_FILES`** → the app **hot reloads**.
+- With **`HOT_RELOAD_ON_PHONE = false`** only your desktop app reloads/restarts.
+
+---
+
+## How it works (high level)
+
+- Watches files using **watchdog** (via **Kaki**).
+- On change, syncs files and signals your app(s) to reload.
+- An on‑device Trio server receives files during development for instant updates.
+
+---
+
+## Contribution
+
+Have ideas or found a bug? Please open an **[issue](https://github.com/kivy-school/kivy-reloader/issues)** or a **[pull request](https://github.com/kivy-school/kivy-reloader/pulls)**.
+
+## Need help?
+
+Come say hi in the **[Kivy Discord](https://chat.kivy.org/)** support channels — we're happy to help!
+
+<!-- link notes -->
+
+[Kaki]: https://github.com/tito/kaki