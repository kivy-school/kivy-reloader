--- conflicted
+++ resolved
@@ -1,1070 +1,501 @@
-<<<<<<< HEAD
-import ipaddress
-import logging
-import os
-import pathlib
-import re
-import subprocess
-import sys
-from fnmatch import fnmatch
-from typing import Optional
-
-from kivy.lang import Builder
-from kivy.resources import resource_add_path, resource_find
-from kivy.utils import platform
-
-from kivy_reloader.config import config
-
-logging.basicConfig(
-    level=logging.INFO,
-    format='%(asctime)s - %(levelname)s - %(message)s',
-)
-base_dir = os.getcwd()
-
-
-def load_kv_path(path: str) -> None:
-    """
-    Load a .kv file safely for hot reloading (prevents duplicate loading warnings).
-
-    This is a simple wrapper around Kivy's Builder.load_file() that:
-    1. Unloads the file first if it was already loaded
-    2. Then loads it fresh
-
-    This prevents Kivy from showing "file loaded twice" warnings during hot reload.
-
-    Args:
-        path: Path to the .kv file to load. Can be:
-            - Direct .kv file path: 'my_widget.kv'
-            - Python file path: 'my_widget.py' (auto-converts to 'my_widget.kv')
-            - Compiled file path: 'my_widget.pyc' (auto-converts to 'my_widget.kv')
-
-    Common Usage:
-        Most developers place .kv files alongside .py files with the same name.
-        Instead of manually constructing paths, you can use `__file__`:
-
-        project/
-        ├── widgets/
-        │   ├── my_button.py    ← load_kv_path(__file__)
-        │   └── my_button.kv    ← Gets loaded automatically
-
-        load_kv_path('my_widget.kv')    # Direct path
-        load_kv_path(__file__)          # Same-named .kv file (common pattern)
-    """
-    if path.endswith('.pyc'):
-        path = path.replace('.pyc', '.kv')
-    elif path.endswith('.py'):
-        path = path.replace('.py', '.kv')
-
-    if hasattr(sys, '_MEIPASS'):
-        resource_add_path(sys._MEIPASS)
-        test_path = pathlib.Path(path)
-        try:
-            # look with extra root path appended to sys._MEIP0ASS
-            if str(test_path.parent) != '.':
-                meipass_path = pathlib.Path(sys._MEIPASS) / test_path.parent
-            resource_add_path(meipass_path)
-            logging.info(f'resource_find {meipass_path}, {test_path.name}')
-            kv_path = resource_find(test_path.name)
-        except Exception:
-            # last resort: do a naive search with resource find
-            kv_path = resource_find(path)
-            logging.info(
-                f'kv path might be a duplicate, please double check {path}, {kv_path}'
-            )
-
-    else:
-        kv_path = os.path.join(base_dir, path)
-    if kv_path is None:
-        logging.error(f'failed to load kv path: {path}')
-    if kv_path in Builder.files:
-        Builder.unload_file(kv_path)
-
-    if kv_path not in Builder.files:
-        Builder.load_file(kv_path)
-
-
-def get_auto_reloader_paths():
-    """
-    Returns a list of paths to watch for changes,
-    based on the config.py file
-    """
-
-    def create_path_tuples(paths, recursive):
-        return [(os.path.join(base_dir, x), {'recursive': recursive}) for x in paths]
-
-    def should_exclude_directory(dir_path):
-        """Check if a directory should be excluded based on DO_NOT_WATCH_PATTERNS"""
-        dir_name = os.path.basename(dir_path)
-
-        for pattern in config.DO_NOT_WATCH_PATTERNS:
-            if pattern.startswith('*') and pattern.endswith('*'):
-                substring = pattern.strip('*')
-                if substring in dir_path or substring in dir_name:
-                    return True
-            elif fnmatch(dir_path, pattern):
-                return True
-            elif fnmatch(dir_name, pattern):
-                return True
-
-        return False
-
-    def expand_current_directory():
-        """
-        Instead of watching '.' recursively, enumerate subdirectories
-        and exclude unwanted ones
-        """
-        directories_to_watch = []
-
-        # Get all subdirectories in the current directory
-        try:
-            for item in os.listdir(base_dir):
-                item_path = os.path.join(base_dir, item)
-                if os.path.isdir(item_path):
-                    # Check if this directory should be excluded
-                    if not should_exclude_directory(item_path):
-                        directories_to_watch.append((item_path, {'recursive': True}))
-        except OSError:
-            # Fallback to watching current directory
-            directories_to_watch.append((base_dir, {'recursive': True}))
-
-        return directories_to_watch
-
-    missing_files = validate_watched_files()
-    if missing_files:
-        logging.error(
-            f'Found {len(missing_files)} missing files in watched paths: {missing_files}'
-        )
-        logging.error(
-            'Please fix your WATCHED_FILES or FULL_RELOAD_FILES in kivy-reloader.toml'
-        )
-        raise FileNotFoundError(
-            f'Missing files in watched paths: {missing_files}. '
-            'Fix your WATCHED_FILES or FULL_RELOAD_FILES in kivy-reloader.toml'
-        )
-
-    non_recursive_paths = (
-        config.WATCHED_FILES + config.WATCHED_FOLDERS + config.FULL_RELOAD_FILES
-    )
-    recursive_paths = config.WATCHED_FOLDERS_RECURSIVELY
-
-    # Check if user wants to watch current directory recursively
-    if '.' in recursive_paths:
-        # Remove '.' from the list and expand it to individual directories
-        other_recursive_paths = [p for p in recursive_paths if p != '.']
-        expanded_directories = expand_current_directory()
-        other_recursive_tuples = create_path_tuples(other_recursive_paths, True)
-        recursive_tuples = expanded_directories + other_recursive_tuples
-
-        # IMPORTANT: Remove "." from non_recursive_paths to avoid duplicate watchers
-        # when using smart directory expansion
-        non_recursive_paths = [p for p in non_recursive_paths if p != '.']
-    else:
-        recursive_tuples = create_path_tuples(recursive_paths, True)
-
-    if platform == 'win':
-        return create_path_tuples(non_recursive_paths, False) + recursive_tuples
-    else:
-        return create_path_tuples(non_recursive_paths, True) + recursive_tuples
-
-
-def validate_watched_files():
-    """
-    Check if all files in WATCHED_FILES and FULL_RELOAD_FILES exist.
-    Logs warnings for missing files and filters out invalid entries.
-    """
-    missing_files = []
-
-    # Check WATCHED_FILES
-    for file_path in config.WATCHED_FILES:
-        # Skip empty strings and whitespace-only entries
-        if not file_path or not file_path.strip():
-            logging.warning(
-                f'Empty or whitespace-only entry in WATCHED_FILES: "{file_path}". '
-                'Remove it'
-            )
-            missing_files.append(file_path)
-            continue
-
-        full_path = os.path.join(base_dir, file_path.strip())
-        if not os.path.exists(full_path):
-            missing_files.append(file_path)
-            logging.warning(f'Watched file does not exist: {file_path}')
-        elif os.path.isdir(full_path):
-            logging.warning(
-                f'WATCHED_FILES entry is a directory, not a file: {file_path}'
-            )
-            missing_files.append(file_path)
-
-    # Check FULL_RELOAD_FILES
-    for file_path in config.FULL_RELOAD_FILES:
-        # Skip empty strings and whitespace-only entries
-        if not file_path or not file_path.strip():
-            logging.warning(
-                f'Empty or whitespace-only entry in FULL_RELOAD_FILES: "{file_path}"'
-            )
-            missing_files.append(file_path)
-            continue
-
-        full_path = os.path.join(base_dir, file_path.strip())
-        if not os.path.exists(full_path):
-            missing_files.append(file_path)
-            logging.warning(f'Full reload file does not exist: {file_path}')
-        elif os.path.isdir(full_path):
-            logging.warning(
-                f'FULL_RELOAD_FILES entry is a directory, not a file: {file_path}'
-            )
-            missing_files.append(file_path)
-
-    if missing_files:
-        logging.warning(f'Found {len(missing_files)} invalid/missing files')
-    else:
-        logging.info('All watched files exist ✓')
-
-    return missing_files
-
-
-def find_kv_files_in_folder(folder):
-    kv_files = []
-    for root, _, files in os.walk(os.path.join(base_dir, folder)):
-        # Check if the directory path should be excluded
-        should_exclude_dir = False
-        for pattern in config.DO_NOT_WATCH_PATTERNS:
-            if fnmatch(root, f'*{pattern.replace("*", "")}*'):
-                should_exclude_dir = True
-                break
-
-        if should_exclude_dir:
-            continue
-
-        for file in files:
-            if file.endswith('.kv'):
-                full_path = os.path.join(root, file)
-
-                # Check if the file path should be excluded
-                should_exclude_file = False
-                for pattern in config.DO_NOT_WATCH_PATTERNS:
-                    if fnmatch(full_path, f'*{pattern.replace("*", "")}*'):
-                        should_exclude_file = True
-                        break
-
-                if not should_exclude_file:
-                    kv_files.append(full_path)
-    return kv_files
-
-
-def get_kv_files_paths():
-    """
-    Given the folders on WATCHED_FOLDERS and WATCHED_FOLDERS_RECURSIVELY,
-    returns a list of all the kv files paths
-    """
-    KV_FILES = []
-
-    for folder in config.WATCHED_FOLDERS:
-        for file_name in os.listdir(folder):
-            if file_name.endswith('.kv'):
-                KV_FILES.append(os.path.join(base_dir, f'{folder}/{file_name}'))
-
-    for folder in config.WATCHED_FOLDERS_RECURSIVELY:
-        for file_name in find_kv_files_in_folder(folder):
-            KV_FILES.append(file_name)
-
-    # Removing duplicates
-    KV_FILES = list(set(KV_FILES))
-
-    return KV_FILES
-
-
-def get_connected_devices() -> list[dict[str, str]]:
-    """
-    Returns a list of connected devices with metadata:
-    - serial: device serial (USB or IP)
-    - transport: usb or tcpip
-    - model: device model name if available
-    - wifi_ip: IP address of wlan0 (if available)
-    """
-    result = subprocess.run(
-        ['adb', 'devices', '-l'], capture_output=True, text=True, check=True
-    )
-    lines = result.stdout.strip().splitlines()[1:]  # Skip header
-    devices = []
-    for line in lines:
-        if not line.strip() or 'device' not in line:
-            continue
-        parts = line.strip().split()
-        serial = parts[0]
-        transport = 'tcpip' if ':' in serial else 'usb'
-        model = next(
-            (p.split(':')[1] for p in parts if p.startswith('model:')),
-            'unknown',
-        )
-
-        logging.info(
-            f'Detected device: serial={serial}, transport={transport}, model={model}'
-        )
-        wifi_ip = get_wifi_ip(serial)
-
-        devices.append({
-            'serial': serial,
-            'transport': transport,
-            'model': model,
-            'wifi_ip': wifi_ip,
-        })
-    logging.info(f'Total serials connected: {len(devices)}')
-    unique_physical = {
-        (d['wifi_ip'], d['model']) for d in devices if d['wifi_ip'] is not None
-    }
-    logging.info(f'Total physical devices connected: {len(unique_physical)}')
-    return devices
-
-
-def get_wifi_ip(serial: str) -> Optional[str]:
-    """
-    Get Wi-Fi IP address from Android device using intelligent interface detection.
-
-    This function identifies the correct Wi-Fi interface by analyzing interface flags
-    and filtering out known mobile/cellular interfaces, making it more reliable than
-    hardcoded interface name matching.
-
-    Args:
-        serial: Android device serial number
-
-    Returns:
-        Wi-Fi IP address as string, or None if not found
-    """
-    logging.debug(f'Querying Wi-Fi IP for serial: {serial}')
-
-    try:
-        result = subprocess.run(
-            ['adb', '-s', serial, 'shell', 'ip', '-f', 'inet', 'addr', 'show'],
-            capture_output=True,
-            text=True,
-            check=True,
-            timeout=15,
-        )
-
-        return _parse_ip_output(result.stdout, serial)
-
-    except subprocess.CalledProcessError as e:
-        logging.warning(f'Primary command failed for {serial}: {e}')
-        return _get_wifi_ip_fallback(serial)
-    except subprocess.TimeoutExpired:
-        logging.warning(f'Timeout querying interfaces on {serial}')
-        return _get_wifi_ip_fallback(serial)
-
-
-def _parse_ip_output(output: str, serial: str) -> Optional[str]:
-    """Parse the output from 'ip addr show' command."""
-    lines = output.splitlines()
-
-    current_interface = None
-    current_flags = ''
-
-    for line in lines:
-        line = line.strip()
-
-        # Match interface definition line (e.g., "34: wlan1: <BROADCAST,MULTICAST,UP,LOWER_UP>")
-        interface_match = re.match(r'\d+:\s+(\S+):\s+<([^>]*)>', line)
-        if interface_match:
-            current_interface = interface_match.group(1)
-            current_flags = interface_match.group(2)
-            continue
-
-        # Match IP address line (e.g., "inet 192.168.1.69/24 brd ...")
-        ip_match = re.search(r'inet\s+(\d+\.\d+\.\d+\.\d+)(?:/\d+)?', line)
-        if ip_match and current_interface and current_flags:
-            ip = ip_match.group(1)
-
-            # Skip loopback
-            if ip.startswith('127.'):
-                continue
-
-            # Skip known cellular/mobile interfaces
-            if _is_cellular_interface(current_interface):
-                logging.debug(f'Skipping cellular interface {current_interface}: {ip}')
-                continue
-
-            # Look for interfaces that are likely Wi-Fi based on flags and IP
-            if _is_wifi_interface(current_interface, current_flags, ip):
-                logging.debug(
-                    f'Found Wi-Fi IP {ip} on {current_interface} for serial: {serial}'
-                )
-                return ip
-
-    return None
-
-
-def _is_cellular_interface(interface_name: str) -> bool:
-    """Check if interface name indicates a cellular/mobile connection."""
-    cellular_prefixes = [
-        'ccmni',  # MediaTek cellular
-        'rmnet',  # Qualcomm cellular
-        'v4-ccmni',  # IPv4 over cellular
-        'v6-ccmni',  # IPv6 over cellular
-        'pdp',  # Packet Data Protocol
-        'ppp',  # Point-to-Point Protocol
-        'usb',  # USB tethering (usually not Wi-Fi)
-        'rndis',  # Remote NDIS (USB)
-    ]
-
-    interface_lower = interface_name.lower()
-    return any(interface_lower.startswith(prefix) for prefix in cellular_prefixes)
-
-
-def _is_wifi_interface(interface_name: str, flags: str, ip: str) -> bool:
-    """
-    Determine if an interface is likely Wi-Fi based on name, flags, and IP.
-
-    Wi-Fi interfaces typically have:
-    - BROADCAST and MULTICAST flags (for network discovery)
-    - UP flag (interface is active)
-    - Private IP address (for local network)
-    - Interface name suggesting Wi-Fi (wlan, wifi, etc.)
-    """
-    # Must have these flags for a proper Wi-Fi interface
-    required_flags = ['BROADCAST', 'MULTICAST', 'UP']
-    if not all(flag in flags for flag in required_flags):
-        return False
-
-    # Must be a private IP (not public internet)
-    if not _is_private_ip(ip):
-        return False
-
-    # Prefer interfaces with Wi-Fi-like names
-    wifi_indicators = ['wlan', 'wifi', 'wl']
-    interface_lower = interface_name.lower()
-
-    # Strong preference for obvious Wi-Fi interface names
-    if any(indicator in interface_lower for indicator in wifi_indicators):
-        return True
-
-    # For interfaces without obvious Wi-Fi names, be more conservative
-    # Accept only if it's in a common Wi-Fi subnet and not obviously something else
-    if _is_common_wifi_subnet(ip) and not _is_cellular_interface(interface_name):
-        return True
-
-    return False
-
-
-def _is_private_ip(ip: str) -> bool:
-    """Check if IP address is in private ranges (RFC 1918)."""
-    try:
-        ip_obj = ipaddress.IPv4Address(ip)
-        return ip_obj.is_private
-    except ipaddress.AddressValueError:
-        return False
-
-
-def _is_common_wifi_subnet(ip: str) -> bool:
-    """Check if IP is in commonly used Wi-Fi subnets."""
-    common_wifi_prefixes = [
-        '192.168.',  # Most common home/office Wi-Fi
-        '10.0.',  # Common in enterprise
-        '172.16.',  # Less common but used
-    ]
-    return any(ip.startswith(prefix) for prefix in common_wifi_prefixes)
-
-
-def _get_wifi_ip_fallback(serial: str) -> Optional[str]:
-    """Fallback method using ifconfig command."""
-    logging.debug(f'Trying fallback method for serial: {serial}')
-
-    try:
-        result = subprocess.run(
-            ['adb', '-s', serial, 'shell', 'ifconfig'],
-            capture_output=True,
-            text=True,
-            check=True,
-            timeout=15,
-        )
-
-        return _parse_ifconfig_output(result.stdout, serial)
-
-    except (subprocess.CalledProcessError, subprocess.TimeoutExpired) as e:
-        logging.warning(f'Fallback method failed for {serial}: {e}')
-        return None
-
-
-def _parse_ifconfig_output(output: str, serial: str) -> Optional[str]:
-    """Parse ifconfig output to find Wi-Fi IP."""
-    lines = output.splitlines()
-    current_interface = None
-
-    for line in lines:
-        # Interface start line (doesn't start with space)
-        if not line.startswith(' ') and line.strip():
-            current_interface = line.split()[0] if line.split() else None
-            continue
-
-        # IP address line (starts with space, contains inet)
-        if not (line.startswith(' ') and 'inet' in line and current_interface):
-            continue
-
-        ip = _extract_ip_from_ifconfig_line(line)
-        if not ip:
-            continue
-
-        wifi_ip = _validate_wifi_ip_ifconfig(ip, current_interface, serial)
-        if wifi_ip:
-            return wifi_ip
-
-    logging.warning(f'No Wi-Fi IP found for {serial}')
-    return None
-
-
-def _extract_ip_from_ifconfig_line(line: str) -> Optional[str]:
-    """Extract IP address from ifconfig line using multiple patterns."""
-    ip_patterns = [
-        r'inet addr:(\d+\.\d+\.\d+\.\d+)',  # Android/Linux format
-        r'inet (\d+\.\d+\.\d+\.\d+)',  # Alternative format
-    ]
-
-    for pattern in ip_patterns:
-        match = re.search(pattern, line)
-        if match:
-            return match.group(1)
-
-    return None
-
-
-def _validate_wifi_ip_ifconfig(ip: str, interface: str, serial: str) -> Optional[str]:
-    """Validate if IP and interface represent a Wi-Fi connection."""
-    # Skip loopback
-    if ip.startswith('127.'):
-        return None
-
-    # Skip cellular interfaces
-    if _is_cellular_interface(interface):
-        return None
-
-    # Accept private IPs on likely Wi-Fi interfaces
-    if not _is_private_ip(ip):
-        return None
-
-    interface_lower = interface.lower()
-    wifi_indicators = ['wlan', 'wifi', 'wl']
-
-    if any(indicator in interface_lower for indicator in wifi_indicators):
-        logging.debug(
-            f'Fallback found Wi-Fi IP {ip} on {interface} for serial: {serial}'
-        )
-        return ip
-
-    return None
-
-
-# Example usage and testing
-if __name__ == '__main__':
-    # Configure logging for testing
-    logging.basicConfig(level=logging.DEBUG)
-
-    # Test with your device
-    serial = '0084045001'
-    wifi_ip = get_wifi_ip(serial)
-
-    if wifi_ip:
-        print(f'Wi-Fi IP found: {wifi_ip}')
-    else:
-        print('No Wi-Fi IP found')
-=======
-import ipaddress
-import logging
-import os
-import re
-import subprocess
-from fnmatch import fnmatch
-from typing import Optional
-
-from kivy_reloader.config import config
-
-logging.basicConfig(
-    level=logging.INFO,
-    format='%(asctime)s - %(levelname)s - %(message)s',
-)
-base_dir = os.getcwd()
-
-
-def get_auto_reloader_paths():
-    """
-    Returns a list of paths to watch for changes,
-    based on the config.py file
-    """
-
-    def create_path_tuples(paths, recursive):
-        return [(os.path.join(base_dir, x), {'recursive': recursive}) for x in paths]
-
-    def should_exclude_directory(dir_path):
-        """Check if a directory should be excluded based on DO_NOT_WATCH_PATTERNS"""
-        dir_name = os.path.basename(dir_path)
-
-        for pattern in config.DO_NOT_WATCH_PATTERNS:
-            if pattern.startswith('*') and pattern.endswith('*'):
-                substring = pattern.strip('*')
-                if substring in dir_path or substring in dir_name:
-                    return True
-            elif fnmatch(dir_path, pattern):
-                return True
-            elif fnmatch(dir_name, pattern):
-                return True
-
-        return False
-
-    def expand_current_directory():
-        """
-        Instead of watching '.' recursively, enumerate subdirectories
-        and exclude unwanted ones
-        """
-        directories_to_watch = []
-
-        # Get all subdirectories in the current directory
-        try:
-            for item in os.listdir(base_dir):
-                item_path = os.path.join(base_dir, item)
-                if os.path.isdir(item_path):
-                    # Check if this directory should be excluded
-                    if not should_exclude_directory(item_path):
-                        directories_to_watch.append((item_path, {'recursive': True}))
-        except OSError:
-            # Fallback to watching current directory
-            directories_to_watch.append((base_dir, {'recursive': True}))
-
-        return directories_to_watch
-
-    missing_files = validate_watched_files()
-    if missing_files:
-        logging.error(
-            f'Found {len(missing_files)} missing files in watched paths: {missing_files}'
-        )
-        logging.error(
-            'Please fix your WATCHED_FILES or FULL_RELOAD_FILES in kivy-reloader.toml'
-        )
-        raise FileNotFoundError(
-            f'Missing files in watched paths: {missing_files}. '
-            'Fix your WATCHED_FILES or FULL_RELOAD_FILES in kivy-reloader.toml'
-        )
-
-    non_recursive_paths = (
-        config.WATCHED_FILES + config.WATCHED_FOLDERS + config.FULL_RELOAD_FILES
-    )
-    recursive_paths = config.WATCHED_FOLDERS_RECURSIVELY
-
-    # Check if user wants to watch current directory recursively
-    if '.' in recursive_paths:
-        # Remove '.' from the list and expand it to individual directories
-        other_recursive_paths = [p for p in recursive_paths if p != '.']
-        expanded_directories = expand_current_directory()
-        other_recursive_tuples = create_path_tuples(other_recursive_paths, True)
-        recursive_tuples = expanded_directories + other_recursive_tuples
-
-        # IMPORTANT: Remove "." from non_recursive_paths to avoid duplicate watchers
-        # when using smart directory expansion
-        non_recursive_paths = [p for p in non_recursive_paths if p != '.']
-    else:
-        recursive_tuples = create_path_tuples(recursive_paths, True)
-
-    from kivy.utils import platform
-
-    if platform == 'win':
-        return create_path_tuples(non_recursive_paths, False) + recursive_tuples
-    else:
-        return create_path_tuples(non_recursive_paths, True) + recursive_tuples
-
-
-def validate_watched_files():
-    """
-    Check if all files in WATCHED_FILES and FULL_RELOAD_FILES exist.
-    Logs warnings for missing files and filters out invalid entries.
-    """
-    missing_files = []
-
-    # Check WATCHED_FILES
-    for file_path in config.WATCHED_FILES:
-        # Skip empty strings and whitespace-only entries
-        if not file_path or not file_path.strip():
-            logging.warning(
-                f'Empty or whitespace-only entry in WATCHED_FILES: "{file_path}". '
-                'Remove it'
-            )
-            missing_files.append(file_path)
-            continue
-
-        full_path = os.path.join(base_dir, file_path.strip())
-        if not os.path.exists(full_path):
-            missing_files.append(file_path)
-            logging.warning(f'Watched file does not exist: {file_path}')
-        elif os.path.isdir(full_path):
-            logging.warning(
-                f'WATCHED_FILES entry is a directory, not a file: {file_path}'
-            )
-            missing_files.append(file_path)
-
-    # Check FULL_RELOAD_FILES
-    for file_path in config.FULL_RELOAD_FILES:
-        # Skip empty strings and whitespace-only entries
-        if not file_path or not file_path.strip():
-            logging.warning(
-                f'Empty or whitespace-only entry in FULL_RELOAD_FILES: "{file_path}"'
-            )
-            missing_files.append(file_path)
-            continue
-
-        full_path = os.path.join(base_dir, file_path.strip())
-        if not os.path.exists(full_path):
-            missing_files.append(file_path)
-            logging.warning(f'Full reload file does not exist: {file_path}')
-        elif os.path.isdir(full_path):
-            logging.warning(
-                f'FULL_RELOAD_FILES entry is a directory, not a file: {file_path}'
-            )
-            missing_files.append(file_path)
-
-    if missing_files:
-        logging.warning(f'Found {len(missing_files)} invalid/missing files')
-    else:
-        logging.info('All watched files exist ✓')
-
-    return missing_files
-
-
-def find_kv_files_in_folder(folder):
-    kv_files = []
-    for root, _, files in os.walk(os.path.join(base_dir, folder)):
-        # Check if the directory path should be excluded
-        should_exclude_dir = False
-        for pattern in config.DO_NOT_WATCH_PATTERNS:
-            if fnmatch(root, f'*{pattern.replace("*", "")}*'):
-                should_exclude_dir = True
-                break
-
-        if should_exclude_dir:
-            continue
-
-        for file in files:
-            if file.endswith('.kv'):
-                full_path = os.path.join(root, file)
-
-                # Check if the file path should be excluded
-                should_exclude_file = False
-                for pattern in config.DO_NOT_WATCH_PATTERNS:
-                    if fnmatch(full_path, f'*{pattern.replace("*", "")}*'):
-                        should_exclude_file = True
-                        break
-
-                if not should_exclude_file:
-                    kv_files.append(full_path)
-    return kv_files
-
-
-def get_kv_files_paths():
-    """
-    Given the folders on WATCHED_FOLDERS and WATCHED_FOLDERS_RECURSIVELY,
-    returns a list of all the kv files paths
-    """
-    KV_FILES = []
-
-    for folder in config.WATCHED_FOLDERS:
-        for file_name in os.listdir(folder):
-            if file_name.endswith('.kv'):
-                KV_FILES.append(os.path.join(base_dir, f'{folder}/{file_name}'))
-
-    for folder in config.WATCHED_FOLDERS_RECURSIVELY:
-        for file_name in find_kv_files_in_folder(folder):
-            KV_FILES.append(file_name)
-
-    # Removing duplicates
-    KV_FILES = list(set(KV_FILES))
-
-    return KV_FILES
-
-
-def get_connected_devices() -> list[dict[str, str]]:
-    """
-    Returns a list of connected devices with metadata:
-    - serial: device serial (USB or IP)
-    - transport: usb or tcpip
-    - model: device model name if available
-    - wifi_ip: IP address of wlan0 (if available)
-    """
-    result = subprocess.run(
-        ['adb', 'devices', '-l'], capture_output=True, text=True, check=True
-    )
-    lines = result.stdout.strip().splitlines()[1:]  # Skip header
-    devices = []
-    for line in lines:
-        if not line.strip() or 'device' not in line:
-            continue
-        parts = line.strip().split()
-        serial = parts[0]
-        transport = 'tcpip' if ':' in serial else 'usb'
-        model = next(
-            (p.split(':')[1] for p in parts if p.startswith('model:')),
-            'unknown',
-        )
-
-        logging.info(
-            f'Detected device: serial={serial}, transport={transport}, model={model}'
-        )
-        wifi_ip = get_wifi_ip(serial)
-
-        devices.append({
-            'serial': serial,
-            'transport': transport,
-            'model': model,
-            'wifi_ip': wifi_ip,
-        })
-    logging.info(f'Total serials connected: {len(devices)}')
-    unique_physical = {
-        (d['wifi_ip'], d['model']) for d in devices if d['wifi_ip'] is not None
-    }
-    logging.info(f'Total physical devices connected: {len(unique_physical)}')
-    return devices
-
-
-def get_wifi_ip(serial: str) -> Optional[str]:
-    """
-    Get Wi-Fi IP address from Android device using intelligent interface detection.
-
-    This function identifies the correct Wi-Fi interface by analyzing interface flags
-    and filtering out known mobile/cellular interfaces, making it more reliable than
-    hardcoded interface name matching.
-
-    Args:
-        serial: Android device serial number
-
-    Returns:
-        Wi-Fi IP address as string, or None if not found
-    """
-    logging.debug(f'Querying Wi-Fi IP for serial: {serial}')
-
-    try:
-        result = subprocess.run(
-            ['adb', '-s', serial, 'shell', 'ip', '-f', 'inet', 'addr', 'show'],
-            capture_output=True,
-            text=True,
-            check=True,
-            timeout=15,
-        )
-
-        return _parse_ip_output(result.stdout, serial)
-
-    except subprocess.CalledProcessError as e:
-        logging.warning(f'Primary command failed for {serial}: {e}')
-        return _get_wifi_ip_fallback(serial)
-    except subprocess.TimeoutExpired:
-        logging.warning(f'Timeout querying interfaces on {serial}')
-        return _get_wifi_ip_fallback(serial)
-
-
-def _parse_ip_output(output: str, serial: str) -> Optional[str]:
-    """Parse the output from 'ip addr show' command."""
-    lines = output.splitlines()
-
-    current_interface = None
-    current_flags = ''
-
-    for line in lines:
-        line = line.strip()
-
-        # Match interface definition line (e.g., "34: wlan1: <BROADCAST,MULTICAST,UP,LOWER_UP>")
-        interface_match = re.match(r'\d+:\s+(\S+):\s+<([^>]*)>', line)
-        if interface_match:
-            current_interface = interface_match.group(1)
-            current_flags = interface_match.group(2)
-            continue
-
-        # Match IP address line (e.g., "inet 192.168.1.69/24 brd ...")
-        ip_match = re.search(r'inet\s+(\d+\.\d+\.\d+\.\d+)(?:/\d+)?', line)
-        if ip_match and current_interface and current_flags:
-            ip = ip_match.group(1)
-
-            # Skip loopback
-            if ip.startswith('127.'):
-                continue
-
-            # Skip known cellular/mobile interfaces
-            if _is_cellular_interface(current_interface):
-                logging.debug(f'Skipping cellular interface {current_interface}: {ip}')
-                continue
-
-            # Look for interfaces that are likely Wi-Fi based on flags and IP
-            if _is_wifi_interface(current_interface, current_flags, ip):
-                logging.debug(
-                    f'Found Wi-Fi IP {ip} on {current_interface} for serial: {serial}'
-                )
-                return ip
-
-    return None
-
-
-def _is_cellular_interface(interface_name: str) -> bool:
-    """Check if interface name indicates a cellular/mobile connection."""
-    cellular_prefixes = [
-        'ccmni',  # MediaTek cellular
-        'rmnet',  # Qualcomm cellular
-        'v4-ccmni',  # IPv4 over cellular
-        'v6-ccmni',  # IPv6 over cellular
-        'pdp',  # Packet Data Protocol
-        'ppp',  # Point-to-Point Protocol
-        'usb',  # USB tethering (usually not Wi-Fi)
-        'rndis',  # Remote NDIS (USB)
-    ]
-
-    interface_lower = interface_name.lower()
-    return any(interface_lower.startswith(prefix) for prefix in cellular_prefixes)
-
-
-def _is_wifi_interface(interface_name: str, flags: str, ip: str) -> bool:
-    """
-    Determine if an interface is likely Wi-Fi based on name, flags, and IP.
-
-    Wi-Fi interfaces typically have:
-    - BROADCAST and MULTICAST flags (for network discovery)
-    - UP flag (interface is active)
-    - Private IP address (for local network)
-    - Interface name suggesting Wi-Fi (wlan, wifi, etc.)
-    """
-    # Must have these flags for a proper Wi-Fi interface
-    required_flags = ['BROADCAST', 'MULTICAST', 'UP']
-    if not all(flag in flags for flag in required_flags):
-        return False
-
-    # Must be a private IP (not public internet)
-    if not _is_private_ip(ip):
-        return False
-
-    # Prefer interfaces with Wi-Fi-like names
-    wifi_indicators = ['wlan', 'wifi', 'wl']
-    interface_lower = interface_name.lower()
-
-    # Strong preference for obvious Wi-Fi interface names
-    if any(indicator in interface_lower for indicator in wifi_indicators):
-        return True
-
-    # For interfaces without obvious Wi-Fi names, be more conservative
-    # Accept only if it's in a common Wi-Fi subnet and not obviously something else
-    if _is_common_wifi_subnet(ip) and not _is_cellular_interface(interface_name):
-        return True
-
-    return False
-
-
-def _is_private_ip(ip: str) -> bool:
-    """Check if IP address is in private ranges (RFC 1918)."""
-    try:
-        ip_obj = ipaddress.IPv4Address(ip)
-        return ip_obj.is_private
-    except ipaddress.AddressValueError:
-        return False
-
-
-def _is_common_wifi_subnet(ip: str) -> bool:
-    """Check if IP is in commonly used Wi-Fi subnets."""
-    common_wifi_prefixes = [
-        '192.168.',  # Most common home/office Wi-Fi
-        '10.0.',  # Common in enterprise
-        '172.16.',  # Less common but used
-    ]
-    return any(ip.startswith(prefix) for prefix in common_wifi_prefixes)
-
-
-def _get_wifi_ip_fallback(serial: str) -> Optional[str]:
-    """Fallback method using ifconfig command."""
-    logging.debug(f'Trying fallback method for serial: {serial}')
-
-    try:
-        result = subprocess.run(
-            ['adb', '-s', serial, 'shell', 'ifconfig'],
-            capture_output=True,
-            text=True,
-            check=True,
-            timeout=15,
-        )
-
-        return _parse_ifconfig_output(result.stdout, serial)
-
-    except (subprocess.CalledProcessError, subprocess.TimeoutExpired) as e:
-        logging.warning(f'Fallback method failed for {serial}: {e}')
-        return None
-
-
-def _parse_ifconfig_output(output: str, serial: str) -> Optional[str]:
-    """Parse ifconfig output to find Wi-Fi IP."""
-    lines = output.splitlines()
-    current_interface = None
-
-    for line in lines:
-        # Interface start line (doesn't start with space)
-        if not line.startswith(' ') and line.strip():
-            current_interface = line.split()[0] if line.split() else None
-            continue
-
-        # IP address line (starts with space, contains inet)
-        if not (line.startswith(' ') and 'inet' in line and current_interface):
-            continue
-
-        ip = _extract_ip_from_ifconfig_line(line)
-        if not ip:
-            continue
-
-        wifi_ip = _validate_wifi_ip_ifconfig(ip, current_interface, serial)
-        if wifi_ip:
-            return wifi_ip
-
-    logging.warning(f'No Wi-Fi IP found for {serial}')
-    return None
-
-
-def _extract_ip_from_ifconfig_line(line: str) -> Optional[str]:
-    """Extract IP address from ifconfig line using multiple patterns."""
-    ip_patterns = [
-        r'inet addr:(\d+\.\d+\.\d+\.\d+)',  # Android/Linux format
-        r'inet (\d+\.\d+\.\d+\.\d+)',  # Alternative format
-    ]
-
-    for pattern in ip_patterns:
-        match = re.search(pattern, line)
-        if match:
-            return match.group(1)
-
-    return None
-
-
-def _validate_wifi_ip_ifconfig(ip: str, interface: str, serial: str) -> Optional[str]:
-    """Validate if IP and interface represent a Wi-Fi connection."""
-    # Skip loopback
-    if ip.startswith('127.'):
-        return None
-
-    # Skip cellular interfaces
-    if _is_cellular_interface(interface):
-        return None
-
-    # Accept private IPs on likely Wi-Fi interfaces
-    if not _is_private_ip(ip):
-        return None
-
-    interface_lower = interface.lower()
-    wifi_indicators = ['wlan', 'wifi', 'wl']
-
-    if any(indicator in interface_lower for indicator in wifi_indicators):
-        logging.debug(
-            f'Fallback found Wi-Fi IP {ip} on {interface} for serial: {serial}'
-        )
-        return ip
-
-    return None
-
-
-# Example usage and testing
-if __name__ == '__main__':
-    # Configure logging for testing
-    logging.basicConfig(level=logging.DEBUG)
-
-    # Test with your device
-    serial = '0084045001'
-    wifi_ip = get_wifi_ip(serial)
-
-    if wifi_ip:
-        print(f'Wi-Fi IP found: {wifi_ip}')
-    else:
-        print('No Wi-Fi IP found')
->>>>>>> e9bdabf9
+import ipaddress
+import logging
+import os
+import re
+import subprocess
+from fnmatch import fnmatch
+from typing import Optional
+
+from kivy_reloader.config import config
+
+logging.basicConfig(
+    level=logging.INFO,
+    format='%(asctime)s - %(levelname)s - %(message)s',
+)
+base_dir = os.getcwd()
+
+
+def get_auto_reloader_paths():
+    """
+    Returns a list of paths to watch for changes,
+    based on the config.py file
+    """
+
+    def create_path_tuples(paths, recursive):
+        return [(os.path.join(base_dir, x), {'recursive': recursive}) for x in paths]
+
+    def should_exclude_directory(dir_path):
+        """Check if a directory should be excluded based on DO_NOT_WATCH_PATTERNS"""
+        dir_name = os.path.basename(dir_path)
+
+        for pattern in config.DO_NOT_WATCH_PATTERNS:
+            if pattern.startswith('*') and pattern.endswith('*'):
+                substring = pattern.strip('*')
+                if substring in dir_path or substring in dir_name:
+                    return True
+            elif fnmatch(dir_path, pattern):
+                return True
+            elif fnmatch(dir_name, pattern):
+                return True
+
+        return False
+
+    def expand_current_directory():
+        """
+        Instead of watching '.' recursively, enumerate subdirectories
+        and exclude unwanted ones
+        """
+        directories_to_watch = []
+
+        # Get all subdirectories in the current directory
+        try:
+            for item in os.listdir(base_dir):
+                item_path = os.path.join(base_dir, item)
+                if os.path.isdir(item_path):
+                    # Check if this directory should be excluded
+                    if not should_exclude_directory(item_path):
+                        directories_to_watch.append((item_path, {'recursive': True}))
+        except OSError:
+            # Fallback to watching current directory
+            directories_to_watch.append((base_dir, {'recursive': True}))
+
+        return directories_to_watch
+
+    missing_files = validate_watched_files()
+    if missing_files:
+        logging.error(
+            f'Found {len(missing_files)} missing files in watched paths: {missing_files}'
+        )
+        logging.error(
+            'Please fix your WATCHED_FILES or FULL_RELOAD_FILES in kivy-reloader.toml'
+        )
+        raise FileNotFoundError(
+            f'Missing files in watched paths: {missing_files}. '
+            'Fix your WATCHED_FILES or FULL_RELOAD_FILES in kivy-reloader.toml'
+        )
+
+    non_recursive_paths = (
+        config.WATCHED_FILES + config.WATCHED_FOLDERS + config.FULL_RELOAD_FILES
+    )
+    recursive_paths = config.WATCHED_FOLDERS_RECURSIVELY
+
+    # Check if user wants to watch current directory recursively
+    if '.' in recursive_paths:
+        # Remove '.' from the list and expand it to individual directories
+        other_recursive_paths = [p for p in recursive_paths if p != '.']
+        expanded_directories = expand_current_directory()
+        other_recursive_tuples = create_path_tuples(other_recursive_paths, True)
+        recursive_tuples = expanded_directories + other_recursive_tuples
+
+        # IMPORTANT: Remove "." from non_recursive_paths to avoid duplicate watchers
+        # when using smart directory expansion
+        non_recursive_paths = [p for p in non_recursive_paths if p != '.']
+    else:
+        recursive_tuples = create_path_tuples(recursive_paths, True)
+
+    from kivy.utils import platform
+
+    if platform == 'win':
+        return create_path_tuples(non_recursive_paths, False) + recursive_tuples
+    else:
+        return create_path_tuples(non_recursive_paths, True) + recursive_tuples
+
+
+def validate_watched_files():
+    """
+    Check if all files in WATCHED_FILES and FULL_RELOAD_FILES exist.
+    Logs warnings for missing files and filters out invalid entries.
+    """
+    missing_files = []
+
+    # Check WATCHED_FILES
+    for file_path in config.WATCHED_FILES:
+        # Skip empty strings and whitespace-only entries
+        if not file_path or not file_path.strip():
+            logging.warning(
+                f'Empty or whitespace-only entry in WATCHED_FILES: "{file_path}". '
+                'Remove it'
+            )
+            missing_files.append(file_path)
+            continue
+
+        full_path = os.path.join(base_dir, file_path.strip())
+        if not os.path.exists(full_path):
+            missing_files.append(file_path)
+            logging.warning(f'Watched file does not exist: {file_path}')
+        elif os.path.isdir(full_path):
+            logging.warning(
+                f'WATCHED_FILES entry is a directory, not a file: {file_path}'
+            )
+            missing_files.append(file_path)
+
+    # Check FULL_RELOAD_FILES
+    for file_path in config.FULL_RELOAD_FILES:
+        # Skip empty strings and whitespace-only entries
+        if not file_path or not file_path.strip():
+            logging.warning(
+                f'Empty or whitespace-only entry in FULL_RELOAD_FILES: "{file_path}"'
+            )
+            missing_files.append(file_path)
+            continue
+
+        full_path = os.path.join(base_dir, file_path.strip())
+        if not os.path.exists(full_path):
+            missing_files.append(file_path)
+            logging.warning(f'Full reload file does not exist: {file_path}')
+        elif os.path.isdir(full_path):
+            logging.warning(
+                f'FULL_RELOAD_FILES entry is a directory, not a file: {file_path}'
+            )
+            missing_files.append(file_path)
+
+    if missing_files:
+        logging.warning(f'Found {len(missing_files)} invalid/missing files')
+    else:
+        logging.info('All watched files exist ✓')
+
+    return missing_files
+
+
+def find_kv_files_in_folder(folder):
+    kv_files = []
+    for root, _, files in os.walk(os.path.join(base_dir, folder)):
+        # Check if the directory path should be excluded
+        should_exclude_dir = False
+        for pattern in config.DO_NOT_WATCH_PATTERNS:
+            if fnmatch(root, f'*{pattern.replace("*", "")}*'):
+                should_exclude_dir = True
+                break
+
+        if should_exclude_dir:
+            continue
+
+        for file in files:
+            if file.endswith('.kv'):
+                full_path = os.path.join(root, file)
+
+                # Check if the file path should be excluded
+                should_exclude_file = False
+                for pattern in config.DO_NOT_WATCH_PATTERNS:
+                    if fnmatch(full_path, f'*{pattern.replace("*", "")}*'):
+                        should_exclude_file = True
+                        break
+
+                if not should_exclude_file:
+                    kv_files.append(full_path)
+    return kv_files
+
+
+def get_kv_files_paths():
+    """
+    Given the folders on WATCHED_FOLDERS and WATCHED_FOLDERS_RECURSIVELY,
+    returns a list of all the kv files paths
+    """
+    KV_FILES = []
+
+    for folder in config.WATCHED_FOLDERS:
+        for file_name in os.listdir(folder):
+            if file_name.endswith('.kv'):
+                KV_FILES.append(os.path.join(base_dir, f'{folder}/{file_name}'))
+
+    for folder in config.WATCHED_FOLDERS_RECURSIVELY:
+        for file_name in find_kv_files_in_folder(folder):
+            KV_FILES.append(file_name)
+
+    # Removing duplicates
+    KV_FILES = list(set(KV_FILES))
+
+    return KV_FILES
+
+
+def get_connected_devices() -> list[dict[str, str]]:
+    """
+    Returns a list of connected devices with metadata:
+    - serial: device serial (USB or IP)
+    - transport: usb or tcpip
+    - model: device model name if available
+    - wifi_ip: IP address of wlan0 (if available)
+    """
+    result = subprocess.run(
+        ['adb', 'devices', '-l'], capture_output=True, text=True, check=True
+    )
+    lines = result.stdout.strip().splitlines()[1:]  # Skip header
+    devices = []
+    for line in lines:
+        if not line.strip() or 'device' not in line:
+            continue
+        parts = line.strip().split()
+        serial = parts[0]
+        transport = 'tcpip' if ':' in serial else 'usb'
+        model = next(
+            (p.split(':')[1] for p in parts if p.startswith('model:')),
+            'unknown',
+        )
+
+        logging.info(
+            f'Detected device: serial={serial}, transport={transport}, model={model}'
+        )
+        wifi_ip = get_wifi_ip(serial)
+
+        devices.append({
+            'serial': serial,
+            'transport': transport,
+            'model': model,
+            'wifi_ip': wifi_ip,
+        })
+    logging.info(f'Total serials connected: {len(devices)}')
+    unique_physical = {
+        (d['wifi_ip'], d['model']) for d in devices if d['wifi_ip'] is not None
+    }
+    logging.info(f'Total physical devices connected: {len(unique_physical)}')
+    return devices
+
+
+def get_wifi_ip(serial: str) -> Optional[str]:
+    """
+    Get Wi-Fi IP address from Android device using intelligent interface detection.
+
+    This function identifies the correct Wi-Fi interface by analyzing interface flags
+    and filtering out known mobile/cellular interfaces, making it more reliable than
+    hardcoded interface name matching.
+
+    Args:
+        serial: Android device serial number
+
+    Returns:
+        Wi-Fi IP address as string, or None if not found
+    """
+    logging.debug(f'Querying Wi-Fi IP for serial: {serial}')
+
+    try:
+        result = subprocess.run(
+            ['adb', '-s', serial, 'shell', 'ip', '-f', 'inet', 'addr', 'show'],
+            capture_output=True,
+            text=True,
+            check=True,
+            timeout=15,
+        )
+
+        return _parse_ip_output(result.stdout, serial)
+
+    except subprocess.CalledProcessError as e:
+        logging.warning(f'Primary command failed for {serial}: {e}')
+        return _get_wifi_ip_fallback(serial)
+    except subprocess.TimeoutExpired:
+        logging.warning(f'Timeout querying interfaces on {serial}')
+        return _get_wifi_ip_fallback(serial)
+
+
+def _parse_ip_output(output: str, serial: str) -> Optional[str]:
+    """Parse the output from 'ip addr show' command."""
+    lines = output.splitlines()
+
+    current_interface = None
+    current_flags = ''
+
+    for line in lines:
+        line = line.strip()
+
+        # Match interface definition line (e.g., "34: wlan1: <BROADCAST,MULTICAST,UP,LOWER_UP>")
+        interface_match = re.match(r'\d+:\s+(\S+):\s+<([^>]*)>', line)
+        if interface_match:
+            current_interface = interface_match.group(1)
+            current_flags = interface_match.group(2)
+            continue
+
+        # Match IP address line (e.g., "inet 192.168.1.69/24 brd ...")
+        ip_match = re.search(r'inet\s+(\d+\.\d+\.\d+\.\d+)(?:/\d+)?', line)
+        if ip_match and current_interface and current_flags:
+            ip = ip_match.group(1)
+
+            # Skip loopback
+            if ip.startswith('127.'):
+                continue
+
+            # Skip known cellular/mobile interfaces
+            if _is_cellular_interface(current_interface):
+                logging.debug(f'Skipping cellular interface {current_interface}: {ip}')
+                continue
+
+            # Look for interfaces that are likely Wi-Fi based on flags and IP
+            if _is_wifi_interface(current_interface, current_flags, ip):
+                logging.debug(
+                    f'Found Wi-Fi IP {ip} on {current_interface} for serial: {serial}'
+                )
+                return ip
+
+    return None
+
+
+def _is_cellular_interface(interface_name: str) -> bool:
+    """Check if interface name indicates a cellular/mobile connection."""
+    cellular_prefixes = [
+        'ccmni',  # MediaTek cellular
+        'rmnet',  # Qualcomm cellular
+        'v4-ccmni',  # IPv4 over cellular
+        'v6-ccmni',  # IPv6 over cellular
+        'pdp',  # Packet Data Protocol
+        'ppp',  # Point-to-Point Protocol
+        'usb',  # USB tethering (usually not Wi-Fi)
+        'rndis',  # Remote NDIS (USB)
+    ]
+
+    interface_lower = interface_name.lower()
+    return any(interface_lower.startswith(prefix) for prefix in cellular_prefixes)
+
+
+def _is_wifi_interface(interface_name: str, flags: str, ip: str) -> bool:
+    """
+    Determine if an interface is likely Wi-Fi based on name, flags, and IP.
+
+    Wi-Fi interfaces typically have:
+    - BROADCAST and MULTICAST flags (for network discovery)
+    - UP flag (interface is active)
+    - Private IP address (for local network)
+    - Interface name suggesting Wi-Fi (wlan, wifi, etc.)
+    """
+    # Must have these flags for a proper Wi-Fi interface
+    required_flags = ['BROADCAST', 'MULTICAST', 'UP']
+    if not all(flag in flags for flag in required_flags):
+        return False
+
+    # Must be a private IP (not public internet)
+    if not _is_private_ip(ip):
+        return False
+
+    # Prefer interfaces with Wi-Fi-like names
+    wifi_indicators = ['wlan', 'wifi', 'wl']
+    interface_lower = interface_name.lower()
+
+    # Strong preference for obvious Wi-Fi interface names
+    if any(indicator in interface_lower for indicator in wifi_indicators):
+        return True
+
+    # For interfaces without obvious Wi-Fi names, be more conservative
+    # Accept only if it's in a common Wi-Fi subnet and not obviously something else
+    if _is_common_wifi_subnet(ip) and not _is_cellular_interface(interface_name):
+        return True
+
+    return False
+
+
+def _is_private_ip(ip: str) -> bool:
+    """Check if IP address is in private ranges (RFC 1918)."""
+    try:
+        ip_obj = ipaddress.IPv4Address(ip)
+        return ip_obj.is_private
+    except ipaddress.AddressValueError:
+        return False
+
+
+def _is_common_wifi_subnet(ip: str) -> bool:
+    """Check if IP is in commonly used Wi-Fi subnets."""
+    common_wifi_prefixes = [
+        '192.168.',  # Most common home/office Wi-Fi
+        '10.0.',  # Common in enterprise
+        '172.16.',  # Less common but used
+    ]
+    return any(ip.startswith(prefix) for prefix in common_wifi_prefixes)
+
+
+def _get_wifi_ip_fallback(serial: str) -> Optional[str]:
+    """Fallback method using ifconfig command."""
+    logging.debug(f'Trying fallback method for serial: {serial}')
+
+    try:
+        result = subprocess.run(
+            ['adb', '-s', serial, 'shell', 'ifconfig'],
+            capture_output=True,
+            text=True,
+            check=True,
+            timeout=15,
+        )
+
+        return _parse_ifconfig_output(result.stdout, serial)
+
+    except (subprocess.CalledProcessError, subprocess.TimeoutExpired) as e:
+        logging.warning(f'Fallback method failed for {serial}: {e}')
+        return None
+
+
+def _parse_ifconfig_output(output: str, serial: str) -> Optional[str]:
+    """Parse ifconfig output to find Wi-Fi IP."""
+    lines = output.splitlines()
+    current_interface = None
+
+    for line in lines:
+        # Interface start line (doesn't start with space)
+        if not line.startswith(' ') and line.strip():
+            current_interface = line.split()[0] if line.split() else None
+            continue
+
+        # IP address line (starts with space, contains inet)
+        if not (line.startswith(' ') and 'inet' in line and current_interface):
+            continue
+
+        ip = _extract_ip_from_ifconfig_line(line)
+        if not ip:
+            continue
+
+        wifi_ip = _validate_wifi_ip_ifconfig(ip, current_interface, serial)
+        if wifi_ip:
+            return wifi_ip
+
+    logging.warning(f'No Wi-Fi IP found for {serial}')
+    return None
+
+
+def _extract_ip_from_ifconfig_line(line: str) -> Optional[str]:
+    """Extract IP address from ifconfig line using multiple patterns."""
+    ip_patterns = [
+        r'inet addr:(\d+\.\d+\.\d+\.\d+)',  # Android/Linux format
+        r'inet (\d+\.\d+\.\d+\.\d+)',  # Alternative format
+    ]
+
+    for pattern in ip_patterns:
+        match = re.search(pattern, line)
+        if match:
+            return match.group(1)
+
+    return None
+
+
+def _validate_wifi_ip_ifconfig(ip: str, interface: str, serial: str) -> Optional[str]:
+    """Validate if IP and interface represent a Wi-Fi connection."""
+    # Skip loopback
+    if ip.startswith('127.'):
+        return None
+
+    # Skip cellular interfaces
+    if _is_cellular_interface(interface):
+        return None
+
+    # Accept private IPs on likely Wi-Fi interfaces
+    if not _is_private_ip(ip):
+        return None
+
+    interface_lower = interface.lower()
+    wifi_indicators = ['wlan', 'wifi', 'wl']
+
+    if any(indicator in interface_lower for indicator in wifi_indicators):
+        logging.debug(
+            f'Fallback found Wi-Fi IP {ip} on {interface} for serial: {serial}'
+        )
+        return ip
+
+    return None
+
+
+# Example usage and testing
+if __name__ == '__main__':
+    # Configure logging for testing
+    logging.basicConfig(level=logging.DEBUG)
+
+    # Test with your device
+    serial = '0084045001'
+    wifi_ip = get_wifi_ip(serial)
+
+    if wifi_ip:
+        print(f'Wi-Fi IP found: {wifi_ip}')
+    else:
+        print('No Wi-Fi IP found')